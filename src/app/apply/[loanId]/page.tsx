--- conflicted
+++ resolved
@@ -169,21 +169,12 @@
 
   // Real-time status updates using Supabase Realtime
   useEffect(() => {
-    if (!loanId) {
-      console.log('❌ No loanId provided for status updates');
-      return;
-    }
-
-    console.log('🔄 Setting up status update mechanism for loan:', loanId);
+    if (!loanId) return;
+
     const supabase = createClient();
-    
-    // Disable Realtime WebSocket connection for anonymous users
-    // This prevents the continuous WebSocket connection failures
-    const ENABLE_REALTIME = false; // Set to true when proper authentication is implemented
     
     // Map database verification status to UI status consistently
     const mapVerificationStatus = (dbStatus: string) => {
-      console.log('🔄 Mapping verification status:', dbStatus);
       if (dbStatus === 'verified') return 'completed';
       return dbStatus;
     };
@@ -194,43 +185,10 @@
       const currentIndex = statusOrder.indexOf(currentStatus);
       const newIndex = statusOrder.indexOf(newStatus);
       
-      const canTransition = newIndex >= currentIndex || newStatus === 'requires_action' || newStatus === 'failed';
-      console.log('🔄 Status transition check:', {
-        currentStatus,
-        newStatus,
-        currentIndex,
-        newIndex,
-        canTransition
-      });
-      
-      return canTransition;
+      // Allow transitions to same status, forward transitions, or error states
+      return newIndex >= currentIndex || newStatus === 'requires_action' || newStatus === 'failed';
     };
 
-<<<<<<< HEAD
-    let channel: ReturnType<typeof supabase.channel> | null = null;
-    
-    if (ENABLE_REALTIME) {
-      // Set up real-time subscription for loan updates
-      console.log('📡 Creating Realtime channel for loan updates...');
-      
-      // Configure channel with proper authentication options
-      channel = supabase
-        .channel(`loan-updates-${loanId}`)
-        .on(
-          'postgres_changes',
-          {
-            event: 'UPDATE',
-            schema: 'public',
-            table: 'loans',
-            filter: `id=eq.${loanId}`
-          },
-          (payload) => {
-            console.log('🔔 Received loan update via Realtime:', {
-              eventType: payload.eventType,
-              table: payload.table,
-              schema: payload.schema,
-              timestamp: new Date().toISOString()
-=======
     // Set up real-time subscription for loan updates
     const channel = supabase
       .channel(`loan-updates-${loanId}`)
@@ -286,154 +244,30 @@
                 return { ...prev, stripeVerificationStatus: uiStatus };
               }
               return prev;
->>>>>>> f4f745b6
             });
-            console.log('📋 Payload old record:', payload.old);
-            console.log('📋 Payload new record:', payload.new);
-            
-            const newRecord = payload.new as Record<string, unknown>;
-            
-            // Update stripe verification status
-            if (newRecord.stripe_verification_status) {
-              const dbStatus = newRecord.stripe_verification_status as string;
-              const uiStatus = mapVerificationStatus(dbStatus);
-              
-              console.log('🔄 Processing stripe verification status update:', {
-                dbStatus,
-                uiStatus,
-                loanId
-              });
-              
-              setFormData((prev) => {
-                const currentStatus = String(prev.stripeVerificationStatus || 'pending');
-                console.log('🔄 Current UI status:', currentStatus);
-                
-                if (canTransitionTo(currentStatus, uiStatus) && currentStatus !== uiStatus) {
-                  console.log('✅ Updating stripe verification status from', currentStatus, 'to', uiStatus);
-                  return { ...prev, stripeVerificationStatus: uiStatus };
-                } else {
-                  console.log('⚠️ Skipping status transition (no change or invalid transition)');
-                  return prev;
-                }
-              });
-            }
-
-            // Check for application completion
-            if (newRecord.status === 'application_completed' && !showSuccessDialog) {
-              console.log('🎉 Application completed - showing success dialog');
-              setShowSuccessDialog(true);
-            }
           }
-        )
-        .subscribe((status, error) => {
-          console.log('📡 Realtime subscription status changed:', {
-            status,
-            error,
-            loanId,
-            timestamp: new Date().toISOString()
-          });
-          
-          if (status === 'SUBSCRIBED') {
-            console.log('✅ Successfully subscribed to loan updates for loan:', loanId);
-          } else if (status === 'CHANNEL_ERROR') {
-            console.error('❌ Realtime subscription error for loan:', loanId);
-            console.error('❌ Error details:', error);
-          } else if (status === 'TIMED_OUT') {
-            console.error('⏰ Realtime subscription timed out for loan:', loanId);
-          } else if (status === 'CLOSED') {
-            console.log('🔒 Realtime subscription closed for loan:', loanId);
+
+          // Check for application completion
+          if (newRecord.status === 'application_completed' && !showSuccessDialog) {
+            setShowSuccessDialog(true);
           }
-        });
-    } else {
-      console.log('⚠️ Realtime disabled - using polling-only mode');
-    }
-
-    // Polling mechanism for status updates
-    let pollInterval: NodeJS.Timeout | null = null;
-    let pollAttempts = 0;
-    const maxPollAttempts = 20; // Poll for 10 minutes max (30s intervals)
-    
-    const startPolling = () => {
-      console.log('🔄 Starting polling for loan status updates...');
-      
-      pollInterval = setInterval(async () => {
-        try {
-          pollAttempts++;
-          console.log(`📊 Polling attempt ${pollAttempts}/${maxPollAttempts} for loan:`, loanId);
-          
-          const { data: currentLoan, error } = await supabase
-            .from('loans')
-            .select('stripe_verification_status, status')
-            .eq('id', loanId)
-            .single();
-          
-          if (error) {
-            console.error('❌ Polling error:', error);
-            return;
-          }
-          
-          if (currentLoan) {
-            console.log('📊 Polling result:', currentLoan);
-            
-            // Update stripe verification status
-            if (currentLoan.stripe_verification_status) {
-              const dbStatus = currentLoan.stripe_verification_status as string;
-              const uiStatus = mapVerificationStatus(dbStatus);
-              
-              setFormData((prev) => {
-                const currentStatus = String(prev.stripeVerificationStatus || 'pending');
-                if (canTransitionTo(currentStatus, uiStatus) && currentStatus !== uiStatus) {
-                  console.log('✅ Polling update: stripe verification status from', currentStatus, 'to', uiStatus);
-                  return { ...prev, stripeVerificationStatus: uiStatus };
-                }
-                return prev;
-              });
-            }
-            
-            // Check for application completion
-            if (currentLoan.status === 'application_completed' && !showSuccessDialog) {
-              console.log('🎉 Polling detected application completed');
-              setShowSuccessDialog(true);
-            }
-          }
-          
-          // Stop polling after max attempts or if status is completed
-          if (pollAttempts >= maxPollAttempts || currentLoan?.stripe_verification_status === 'completed') {
-            console.log('🛑 Stopping polling:', pollAttempts >= maxPollAttempts ? 'Max attempts reached' : 'Status completed');
-            if (pollInterval) {
-              clearInterval(pollInterval);
-              pollInterval = null;
-            }
-          }
-        } catch (error) {
-          console.error('❌ Polling error:', error);
         }
-      }, 15000); // Poll every 15 seconds for faster updates
-    };
-    
-    // Start polling immediately if Realtime is disabled, or as fallback
-    if (!ENABLE_REALTIME) {
-      console.log('📊 Starting polling immediately (Realtime disabled)');
-      startPolling();
-    } else {
-      // Start polling if Realtime connection fails
-      setTimeout(() => {
-        console.log('⏰ Realtime connection timeout - starting polling fallback');
-        startPolling();
-      }, 10000); // Wait 10 seconds for Realtime to connect
-    }
-    
+      )
+      .subscribe((status) => {
+        console.log('Realtime subscription status:', status);
+        if (status === 'SUBSCRIBED') {
+          console.log('✅ Successfully subscribed to loan updates');
+        } else if (status === 'CHANNEL_ERROR') {
+          console.error('❌ Realtime subscription error');
+        } else if (status === 'TIMED_OUT') {
+          console.error('⏰ Realtime subscription timed out');
+        }
+      });
+
     // Cleanup subscription on unmount
     return () => {
-      console.log('🧹 Cleaning up status update mechanisms for loan:', loanId);
-      
-      if (pollInterval) {
-        clearInterval(pollInterval);
-      }
-      
-      if (channel) {
-        supabase.removeChannel(channel);
-      }
+      console.log('Cleaning up realtime subscription');
+      supabase.removeChannel(channel);
     };
   }, [loanId, showSuccessDialog]);
 
@@ -1570,14 +1404,13 @@
   handlePrev: () => void; 
   saveProgress: (step: number, data: Record<string, unknown>) => void; 
 }) {
-  const [verificationStatus, setVerificationStatus] = useState(formData.stripeVerificationStatus || 'not_started');
+  const [verificationStatus, setVerificationStatus] = useState(formData.stripeVerificationStatus || 'not_started'); // not_started, in_progress, completed, failed
   const [isVerifying, setIsVerifying] = useState(false);
   const [stripe, setStripe] = useState<Record<string, unknown> | null>(null);
   const [error, setError] = useState<string | null>(null);
-  const [submitted, setSubmitted] = useState(false);
-
-  // Load Stripe.js
+
   useEffect(() => {
+    // Load Stripe.js
     const loadStripe = async () => {
       const publishableKey = process.env.NEXT_PUBLIC_STRIPE_PUBLISHABLE_KEY;
       console.log('🔑 Stripe publishable key:', publishableKey ? 'Found' : 'Missing');
@@ -1588,17 +1421,13 @@
       }
       
       if (window.Stripe) {
-        const stripeInstance = window.Stripe(publishableKey);
-        setStripe(stripeInstance);
-        console.log('✅ Stripe loaded from window');
+        setStripe(window.Stripe(publishableKey));
       } else {
         // Add Stripe.js script if not already loaded
         const script = document.createElement('script');
         script.src = 'https://js.stripe.com/v3/';
         script.onload = () => {
-          const stripeInstance = window.Stripe(publishableKey);
-          setStripe(stripeInstance);
-          console.log('✅ Stripe loaded from script');
+          setStripe(window.Stripe(publishableKey));
         };
         document.head.appendChild(script);
       }
@@ -1607,10 +1436,9 @@
     loadStripe();
   }, []);
 
-  // Update local status when formData changes (from webhooks)
   useEffect(() => {
     const newStatus = formData.stripeVerificationStatus || 'not_started';
-    console.log('🔄 StripeVerificationStep: Status updated to:', newStatus);
+    console.log('🔄 StripeVerificationStep: Updating local status to:', newStatus);
     setVerificationStatus(newStatus);
   }, [formData.stripeVerificationStatus]);
 
@@ -1629,13 +1457,13 @@
         throw new Error(err.message || 'Failed to skip verification.');
       }
 
-      console.log('✅ Verification skipped successfully');
+      // Update through formData only, not local state
       setFormData({
         ...formData,
         stripeVerificationStatus: 'completed',
       });
     } catch (err: unknown) {
-      console.error('❌ Error skipping verification:', err);
+      console.error('Error skipping verification:', err);
       const errorMessage = err instanceof Error ? err.message : 'Unknown error occurred';
       setError(errorMessage);
     } finally {
@@ -1651,11 +1479,10 @@
 
     setIsVerifying(true);
     setError(null);
-    console.log('🚀 Starting verification process...');
+    // Don't set verificationStatus here - let it be controlled by formData.stripeVerificationStatus
     
     try {
       // Create verification session on the server
-      console.log('📞 Creating verification session...');
       const response = await fetch('/api/stripe/create-verification-session', {
         method: 'POST',
         headers: {
@@ -1675,71 +1502,53 @@
         throw new Error(session.error || 'Failed to create verification session');
       }
 
-      console.log('✅ Verification session created:', session.verification_session_id);
-
       // Save the session ID to the database
       await saveProgress(5, { ...formData, stripeVerificationSessionId: session.verification_session_id });
       setFormData({ ...formData, stripeVerificationSessionId: session.verification_session_id });
 
       // Show the verification modal using Stripe.js
-      console.log('🎯 Launching Stripe Identity modal...');
       // eslint-disable-next-line @typescript-eslint/no-explicit-any
       const result = await (stripe as any).verifyIdentity(session.client_secret);
 
       if (result.error) {
-        // Handle specific error codes according to Stripe documentation
-        console.error('❌ Verification error:', result.error);
+        // Handle verification errors
+        console.error('Verification error:', result.error);
+        // Don't set verificationStatus here directly - update through formData
         
+        // Handle various error message formats
         let errorMessage = 'Verification failed. Please try again.';
-        
-        // Handle specific error codes
-        switch (result.error.code) {
-          case 'consent_declined':
-            errorMessage = 'Verification was declined. Please try again and accept the terms.';
-            break;
-          case 'device_unsupported':
-            errorMessage = 'Your device is not supported. Please use a device with a camera.';
-            break;
-          case 'document_unverified_other':
-            errorMessage = 'Document could not be verified. Please try with a different document.';
-            break;
-          case 'document_expired':
-            errorMessage = 'Document has expired. Please use a current document.';
-            break;
-          case 'document_type_not_supported':
-            errorMessage = 'Document type not supported. Please use a government-issued ID.';
-            break;
-          default:
-            if (result.error.message) {
-              errorMessage = result.error.message;
-            }
+        if (result.error.message) {
+          errorMessage = result.error.message;
+        } else if (result.error.type) {
+          errorMessage = `Verification failed: ${result.error.type}`;
+        } else if (typeof result.error === 'string') {
+          errorMessage = result.error;
         }
         
         setError(errorMessage);
-        // Don't automatically set to failed - let the webhook handle the status
-        console.log('⚠️ Verification error, but not setting to failed automatically');
+        setFormData({...formData, stripeVerificationStatus: 'failed'});
       } else {
         // Verification was submitted successfully to Stripe
-        console.log('✅ Verification submitted successfully to Stripe');
-        console.log('⏳ Waiting for webhook to update status...');
-        setSubmitted(true);
-        
         // Don't set status here - let webhook handle the actual verification result
         // The realtime subscription will update the status based on webhook events
+        console.log('Verification submitted. Waiting for webhook updates...');
+        console.log('🎯 Stripe verification modal completed successfully');
       }
     } catch (error) {
-      console.error('❌ Error in verification process:', error);
+      console.error('Error starting verification:', error);
+      // Don't set verificationStatus here directly - update through formData
       
-      // Only show error, don't set status to failed
-      const errorMessage = error instanceof Error ? error.message : 'An unexpected error occurred during verification';
+      // Handle error message safely
+      // eslint-disable-next-line @typescript-eslint/no-explicit-any
+      const errorMessage = (error as any)?.message || (error as any)?.toString() || 'An unexpected error occurred during verification';
       setError(errorMessage);
-      console.log('⚠️ Network/system error, but not setting to failed automatically');
+      setFormData({...formData, stripeVerificationStatus: 'failed'});
     } finally {
       setIsVerifying(false);
     }
   };
 
-  const canProceed = verificationStatus === 'completed' || verificationStatus === 'verified';
+  const canProceed = verificationStatus === 'completed';
 
   return (
     <div>
@@ -1778,45 +1587,40 @@
         {/* Verification Status */}
         <div className="bg-white border border-gray-200 rounded-2xl p-6">
           <div className="text-center">
-            {/* Initial state - ready to verify */}
-            {(verificationStatus === 'not_started' || verificationStatus === 'pending' || verificationStatus === 'requires_action' || verificationStatus === 'canceled' || verificationStatus === 'unverified') && !submitted && (
+            {(verificationStatus === 'not_started' || verificationStatus === 'pending' || verificationStatus === 'requires_action' || verificationStatus === 'canceled' || verificationStatus === 'unverified') && (
               <div>
                 <div className="w-16 h-16 bg-gray-100 rounded-full flex items-center justify-center mx-auto mb-4">
                   <Lock className="w-8 h-8 text-gray-400" />
                 </div>
                 <h3 className="text-xl font-bold text-gray-900 mb-2">Ready to Verify</h3>
                 <p className="text-gray-600 mb-6">Click the button below to start the identity verification process.</p>
-                <div className="space-y-4">
-                  <button
-                    onClick={startVerification}
-                    disabled={isVerifying}
-                    className="w-full px-8 py-4 bg-gradient-to-r from-green-500 to-teal-500 text-white rounded-2xl font-semibold hover:from-green-600 hover:to-teal-600 transition-all duration-300 shadow-lg hover:shadow-xl disabled:opacity-50"
-                  >
-                    {isVerifying ? 'Starting...' : 'Start Verification'}
-                  </button>
-                  <button
-                    onClick={handleSkipVerification}
-                    disabled={isVerifying}
-                    className="w-full px-8 py-4 bg-gray-300 text-gray-800 rounded-2xl font-semibold hover:bg-gray-400 transition-all duration-300 shadow-lg hover:shadow-xl disabled:opacity-50"
-                  >
-                    Skip Verification (for testing)
-                  </button>
-                </div>
+                <button
+                  onClick={startVerification}
+                  disabled={isVerifying}
+                  className="px-8 py-4 bg-gradient-to-r from-green-500 to-teal-500 text-white rounded-2xl font-semibold hover:from-green-600 hover:to-teal-600 transition-all duration-300 shadow-lg hover:shadow-xl disabled:opacity-50"
+                >
+                  Start Verification
+                </button>
+                <button
+                  onClick={handleSkipVerification}
+                  disabled={isVerifying}
+                  className="mt-4 px-8 py-4 bg-gray-300 text-gray-800 rounded-2xl font-semibold hover:bg-gray-400 transition-all duration-300 shadow-lg hover:shadow-xl disabled:opacity-50"
+                >
+                  Skip Verification (for testing)
+                </button>
               </div>
             )}
 
-            {/* Verification submitted and waiting for webhook */}
-            {submitted && verificationStatus !== 'completed' && verificationStatus !== 'verified' && verificationStatus !== 'failed' && (
+            {verificationStatus === 'in_progress' && (
               <div>
                 <div className="w-16 h-16 bg-blue-100 rounded-full flex items-center justify-center mx-auto mb-4">
                   <Loader2 className="w-8 h-8 text-blue-500 animate-spin" />
                 </div>
-                <h3 className="text-xl font-bold text-gray-900 mb-2">Verification Submitted</h3>
-                <p className="text-gray-600 mb-6">Your verification has been submitted to Stripe. We&apos;re processing your documents...</p>
+                <h3 className="text-xl font-bold text-gray-900 mb-2">Starting Verification</h3>
+                <p className="text-gray-600 mb-6">Please complete the identity verification in the Stripe modal...</p>
               </div>
             )}
 
-            {/* Processing state from webhook */}
             {verificationStatus === 'processing' && (
               <div>
                 <div className="w-16 h-16 bg-yellow-100 rounded-full flex items-center justify-center mx-auto mb-4">
@@ -1827,8 +1631,7 @@
               </div>
             )}
 
-            {/* Success states */}
-            {(verificationStatus === 'completed' || verificationStatus === 'verified') && (
+            {verificationStatus === 'completed' && (
               <div>
                 <div className="w-16 h-16 bg-green-100 rounded-full flex items-center justify-center mx-auto mb-4">
                   <Check className="w-8 h-8 text-green-500" />
@@ -1838,7 +1641,6 @@
               </div>
             )}
 
-            {/* Failure state */}
             {verificationStatus === 'failed' && (
               <div>
                 <div className="w-16 h-16 bg-red-100 rounded-full flex items-center justify-center mx-auto mb-4">
@@ -1849,8 +1651,9 @@
                 <button
                   onClick={() => {
                     setError(null);
-                    setSubmitted(false);
+                    // Reset verification status through formData instead of local state
                     setFormData({...formData, stripeVerificationStatus: 'not_started'});
+                    startVerification();
                   }}
                   disabled={isVerifying}
                   className="px-8 py-4 bg-gradient-to-r from-red-500 to-red-600 text-white rounded-2xl font-semibold hover:from-red-600 hover:to-red-700 transition-all duration-300 shadow-lg hover:shadow-xl disabled:opacity-50"
